function adamAnt(squares, antInfo) {
  // Return ant descriptor when called without arguments
  const ROLE_CHIEF = 1;
  const ROLE_EXPLORER = 2;
  const ROLE_CARRIER = 3;
  const ROLE_GUARD = 4;
  const ROLE_SETTLER = 5;
  const ROLE_SPELUNKER = 6;

  if (!squares) {
    return {
      brainTemplate: {
        // Position tracking (relative to home base)
        x: 0, // Chief counts turns here
        y: 0, // Chief counts ants here
        // Travelling origin
        fromX: 0,
        fromY: 0,
        // Travelling destination
        toX: 0,
        toY: 0,
        role: ROLE_EXPLORER,
        guardTurns: 0,
        patternSeed: 0,
        range: 80,
        travelling: false,
      },
      name: 'Antonov',
<<<<<<< HEAD
      color: '#0c6c01',
=======
      color: '#6a6a14',
>>>>>>> 62e1e2ec
      description:
        'Antonov is big and scary',
    };
  }

  const {
    brains: [brain, ...otherBrains],
  } = antInfo;

  function abs(n) {
    return n < 0 ? -n : n;
  }

  function log(...args) {
    return;
    console.log(...args);
  }

  const pi = 3.14159265358979323846264338327;
  const numSlices = 100

  const trigIterations = 4;
  function cos(x) {
    const iterNum = trigIterations;
    const mxx = -x * x;
    let cos = 1;
    let n = 0;
    let term = 1;
    for (let i = 1; i <= 2 * iterNum; i++) {
      n = n + 2;
      term = (term * mxx) / (n * (n - 1));
      cos = cos + term;
    }
    return cos;
  }

  function sin(x) {
    const iterNum = trigIterations;
    const mxx = -x * x;
    let sin = 1;
    let n = 0;
    let term = 1;
    for (let i = 1; i <= 2 * iterNum; i++) {
      n = n + 2;
      term = (term * mxx) / (n * (n + 1));
      sin = sin + term;
    }
    sin = x * sin;
    return sin;
  }

  // function prng() {
  //   brain.antsHatched = (brain.random * 245 + 123) ^ (brain.antsHatched * 13 + 17);
  //   return abs(floor(brain.antsHatched * 4213 + 421) & 0xffffffff);
  // }

  if (brain.role === ROLE_CHIEF) {
    brain.x++; // Count turns
    return 0;
  }
  const chief = otherBrains.find((b) => b.role === ROLE_CHIEF);
  if (squares[0].base && !chief) {
    brain.role = ROLE_CHIEF;
    brain.x = 0; // Count turns
    brain.y = 0; // Count ants
    brain.travelling = false;
    brain.toX = brain.toY = brain.fromX = brain.fromY = 0;
    log('New chief', brain);
    return 0;
  }

  // NOTE: New bases don't seem that advantageous when you use an expanding circular pattern

  //
  // New ant initialization
  //
  if (squares[0].base) {
    brain.guardTurns = 0;
    if (!brain.patternSeed) {
      brain.patternSeed = chief.y++; // Count new ants
      brain.role = ROLE_EXPLORER;
    }
  }

  // Move codes:
  //     4
  //   3 0 1
  //     2
  function move(dir) {
    switch (dir % 8) {
      case 1:
        brain.x += 1;
        break;
      case 2:
        brain.y += 1;
        break;
      case 3:
        brain.x -= 1;
        break;
      case 4:
        brain.y -= 1;
        break;
    }
    return dir;
  }

  function dragFood(dir) {
    return move(dir + 8);
  }

  // Check neighboring squares for food/enemies
  for (let i = 1; i < 5; i++) {
    // Stomp thine enemy
    if (squares[i].team > 0) {
      brain.guardTurns = 800;
      brain.role = ROLE_GUARD;
      return move(i);
    }
    // Stomp thine food
    if (
      brain.role !== ROLE_SPELUNKER &&
      brain.role !== ROLE_GUARD &&
      squares[0].numFood === 0 &&
      squares[i].numFood > squares[i].numAnts
    ) {
      const action = move(i); // Updates x,y
      brain.fromX = brain.x;
      brain.fromY = brain.y;
      brain.role = ROLE_CARRIER;
      return action;
    }
  }

  if (brain.role === ROLE_GUARD || brain.role === ROLE_SPELUNKER) {
    if (brain.guardTurns === 0) {
      brain.role = ROLE_EXPLORER;
      return move(explore());
    } else {
      brain.guardTurns--;
      if (brain.role === ROLE_GUARD) return 0;
    }
  }

  const otherBrainGuarding = otherBrains.filter((b) => b.guardTurns > 0).length > 0;
  if (brain.role !== ROLE_SPELUNKER && brain.role !== ROLE_GUARD && otherBrainGuarding) {
    // Reduce the range a bit if we have reached the 'front'
    // if (brain.random % 2 === 0) brain.range += 2;
    // else brain.range -= 2;
    if (brain.range > 60) brain.range -= 2;
    return move(explore());

    // // Go spelunking
    // brain.role = ROLE_SPELUNKER;
    // brain.guardTurns = otherBrainGuarding.guardTurns;
    // brain.range = 10;
    // brain.x = 0;
    // brain.y = 0;
    // return move(explore());
  }

  // Drag food towards base
  if (squares[0].numFood >= squares[0].numAnts) {
    // If we weren't headed home, plot a course
    if (brain.toX !== 0 || brain.toY !== 0) {
      return dragFood(startTowards(0, 0));
    }
    // Else continue on course
    return dragFood(stepTowards());
  }

  // Handle travelling
  if (brain.travelling) {
    if (
      brain.x === brain.toX &&
      brain.y === brain.toY
    ) {
      // We arrived at the stash and there's no food
      if (!squares[0].base && brain.role === ROLE_CARRIER) brain.role = ROLE_EXPLORER;
      return move(explore());
    }
    else {
      // Continue on course
      return move(stepTowards());
    }
  }

  function startTowards(destX, destY) {
    brain.travelling = true;
    brain.toX = destX;
    brain.toY = destY;
    brain.fromX = brain.x;
    brain.fromY = brain.y;
    return stepTowards();
  }

  function goY(dy) { return dy > 0 ? 2 : 4; }
  function goX(dx) { return dx > 0 ? 1 : 3; }

  function stepTowards() {
    // Line drawing algorithm
    // Inclination = dy / dx
    const dx = brain.toX - brain.fromX;
    const dy = brain.toY - brain.fromY;
    if (dx === 0 && dy === 0) return 0;
    if (dx === 0) return goY(dy);
    if (dy === 0) return goX(dx);
    const a = dy / dx;
    const [fromX, fromY, currentX, currentY, toX, toY] = [brain.fromX, brain.fromY, brain.x, brain.y, brain.toX, brain.toY];
    const possibleNextX = currentX + (dx > 0 ? 1 : -1);
    const nextY = fromY + a * (possibleNextX - fromX);
    const stepY = nextY - currentY;

    if (abs(stepY) > 1) return goY(dy);
    return goX(dx);
  }

  function getFoodPos(b) {
    const headedHome = b.toX === 0 && b.toY === 0;
    const foodX = headedHome ? b.fromX : b.toX;
    const foodY = headedHome ? b.fromY : b.toY;
    return [foodX, foodY];
  }

  for (let i = 1; i < antInfo.brains.length; i++) {
    const other = antInfo.brains[i];
    if (other.role === ROLE_CARRIER) { // Don't let new base ants be stolen back to old base
      const [foodX, foodY] = getFoodPos(other);
      brain.x = other.x;
      brain.y = other.y;
      return move(startTowards(foodX, foodY));
    }
  }

  function getRadian(seed) {
    const a = otherBrains.length > 5 ? otherBrains.length : numSlices;
    return 2 * pi / (a / (seed % a));
  }

  function explore() {

    // When given directions at base, spread evenly around the circle. When exploring from elsewhere, choose a different point on the circle.
    if (brain.x !== 0 || brain.y !== 0) {
      brain.patternSeed += (numSlices / 3) | 0;
      brain.range += 3;
    }
    const radian = getRadian(brain.patternSeed);
    const destX = cos(radian) * brain.range;
    const destY = sin(radian) * brain.range;

    return startTowards(destX | 0, destY | 0);
  }

  // Follow the pattern!?
  return move(explore());
}<|MERGE_RESOLUTION|>--- conflicted
+++ resolved
@@ -26,11 +26,7 @@
         travelling: false,
       },
       name: 'Antonov',
-<<<<<<< HEAD
-      color: '#0c6c01',
-=======
       color: '#6a6a14',
->>>>>>> 62e1e2ec
       description:
         'Antonov is big and scary',
     };
